![](./banner.jpg)

<h1 align="center">Open-LLM-VTuber</h1>
<h3 align="center">

[中文](https://github.com/t41372/Open-LLM-VTuber/blob/main/README.CN.md)

[![GitHub release](https://img.shields.io/github/v/release/t41372/Open-LLM-VTuber)](https://github.com/t41372/Open-LLM-VTuber/releases) 
[![license](https://img.shields.io/github/license/t41372/Open-LLM-VTuber)](https://github.com/t41372/Open-LLM-VTuber/blob/master/LICENSE) 
[![](https://img.shields.io/badge/t41372%2FOpen--LLM--VTuber-%25230db7ed.svg?logo=docker&logoColor=blue&labelColor=white&color=blue)](https://hub.docker.com/r/t41372/open-llm-vtuber) 
[![](https://img.shields.io/badge/todo_list-GitHub_Project-blue)](https://github.com/users/t41372/projects/1/views/1)

[![BuyMeACoffee](https://img.shields.io/badge/Buy%20Me%20a%20Coffee-ffdd00?style=for-the-badge&logo=buy-me-a-coffee&logoColor=black)](https://www.buymeacoffee.com/yi.ting)

[![](https://dcbadge.limes.pink/api/server/3UDA8YFDXx)](https://discord.gg/3UDA8YFDXx)

</h3>

(QQ群: 792615362）<- way more active than Discord group with over 900 population and majority of the contributors
> 常见问题 Common Issues doc (Written in Chinese): https://docs.qq.com/doc/DTHR6WkZ3aU9JcXpy
>
> User Survey: https://forms.gle/w6Y6PiHTZr1nzbtWA
>
> 调查问卷(中文): https://wj.qq.com/s2/16150415/f50a/



> :warning: This project is in its early stages and is currently under **active development**.

> :warning: If you want to run the server remotely and access it on a different machine, the microphone on the front end will only launch in a secure context (a.k.a. https or localhost). See [MDN Web Doc](https://developer.mozilla.org/en-US/docs/Web/API/MediaDevices/getUserMedia). Therefore, you should configure https with a reverse proxy to access the page on a remote machine (non-localhost).


### ❓ What is this project?


<<<<<<< HEAD
Open-LLM-VTuber is a voice to voice agent with voice interruption capability and a Live2D talking face running locally on your computer (offline mode available). 
=======
### !!!! Warning for potential contributors !!!!
This project is currently under a **major refactoring**, which involves breaking changes in configurations, architectual changes in the backend, a complete rewritten frontend, and many more. You can check out the progress and roadmap [here](https://github.com/users/t41372/projects/1).

The refactored version, which is planned to release in version `v1.0.0`, is being worked on the `superb-refactoring` branch. The changes in `superb-refactoring` branch will be merged to main branch once we are ready to release `v1.0.0`. The new frontend is in the [Open-LLM-VTuber-Web](https://github.com/t41372/open-llm-vtuber-web) repository (on the dev branch). 

If you want to contribute to this project, please do the modifications based on the newest `superb-refactoring` branch. You can talk to me via discord or qq or email something else and make sure we are on the same page.

This project is the first open source project I have that involves real human opening PRs to my repo. I really love and appreciate all the work from the community and I want to make this project awesome and accessible for others to achieve what they want, but it takes time (and my hairs) for me to learn and start doing things right.


### ❓ What is this project?
>>>>>>> 83dc07ad

It's your virtual girlfriend/boyfriend/pet/something_else running locally on macOS/Linux/Windows. Web frontend and electron frontend (with transparent background!) are available.

Long-term memory is temporily removed (will be added back very soon), but chat history persistence allows you to resume old conversations at any time.

This project supports a wide range of LLM backend, text-to-speech models, and speech recognition models. You can use your custom Live2D model by following the doc in `doc/live2d.md`. 

This project started as an attempt to recreate the closed-source AI VTuber `neuro-sama` with open-source alternatives that can run offline on platforms other than Windows.


<img width="500" alt="demo-image" src="https://github.com/t41372/Open-LLM-VTuber/assets/36402030/fa363492-7c01-47d8-915f-f12a3a95942c"/>



### Demo

English demo:





https://github.com/user-attachments/assets/f13b2f8e-160c-4e59-9bdb-9cfb6e57aca9


English Demo:
[YouTube](https://youtu.be/gJuPM_2qEZc)


中文 demo:

[BiliBili](https://www.bilibili.com/video/BV1krHUeRE98/), [YouTube](https://youtu.be/cb5anPTNklw)



### Why this project and not other similar projects on GitHub?
- It works on macOS and Linux
  - We care about macOS and Linux! And we also care about people who don't happen to use Nvidia GPU. Even if you don't have a GPU, you can choose to run things on CPU or offload demanding tasks to online APIs.
- Offline mode available
  - If you choose only the offline solutions, you don't have to connect to the internet - and we have a lot of them!
- You can interrupt the LLM anytime with your voice without wearing headphones. No, the LLM won't hear itself.






### Some features we have
- [x] Chat with any LLM (Ollama, OpenAI, OpenAI compatible format, Gemini, DeepSeek, Zhipu, running gguf directly, LM Studio, vLLM, and more!) by voice
- [x] A beautiful frontend with pet mode. Web frontend and app frontend are both available.
- [x] Interrupt LLM with voice at any time
- [x] The AI can speak proactively (configurable)
- [x] Choose your own LLM backend, Speech Recognition, and TTS
- [x] Chat history persistence. You can resume old conversations.
- [x] Audio translation feature so that you can chat with AI in English while hearing a Japanese voice!
- [x] Works on macOS, Linux, and Windows
- [x] A rewritten codebase with a lot of great features planned ahead! 



## Quick Start

[To be complete]

Read https://open-llm-vtuber.github.io/docs/quick-start for quick start. It will be translated to English once things are more stable.



### Update
> :warning: `v1.0.0` is a breaking change and requires re-deployment. You *may* still update via the method below (without the stash steps), but the configuration is incompatible and most of the dependencies needs to be reinstalled with `uv`. I recommend deploy this project again with the latest deployment guide.

[To be complete]

Run the upgrade script `python upgrade.py` to update.

or run the following command inside the project repository:

```sh
git stash push -u -m "Stashing all local changes"
git fetch
git pull
git stash pop
```



-----
-----


### Mem0 (it turns out it's not very good for our use case, but the code is here...)

Another long-term memory solution. Still in development. Highly experimental.

Pro

- It's easier to set up compared to MemGPT
- It's a bit faster than MemGPT (but still would take quite a lot more LLM tokens to process)

Cons

- It remembers your preferences and thoughts, nothing else. It doesn't remember what the LLM said.
- It doesn't always put stuff into memory.
- It sometimes remembers wrong stuff
- It requires an LLM with very good function calling capability, which is quite difficult for smaller models
- 


## Install Speech Synthesis (text to speech) (TTS)
Install the respective package and turn it on using the `TTS_MODEL` option in `conf.yaml`.

`sherpa-onnx` (local) (added in `v0.5.0-alpha.1` in https://github.com/t41372/Open-LLM-VTuber/pull/50)
- Install with `pip install sherpa-onnx`.
- Download your desired model from [sherpa-onnx TTS models](https://github.com/k2-fsa/sherpa-onnx/releases/tag/tts-models).
- Refer to `config_alts` in the repository for configuration examples and modify the model path in your `conf.yaml` accordingly.

`pyttsx3TTS` (local, fast)
- Install with the command `pip install py3-tts`.
- This package will use the default TTS engine on your system. It uses `sapi5` on Windows, `nsss` on Mac, and `espeak` on other platforms.
- `py3-tts` is used instead of the more famous `pyttsx3` because `pyttsx3` seems unmaintained, and I couldn't get the latest version of `pyttsx3` working.

`meloTTS` (local, fast)
- I recommend using `sherpa-onnx` to do MeloTTS inferencing. MeloTTS implementation here is **very difficult** to install.
- Install MeloTTS according to their [documentation](https://github.com/myshell-ai/MeloTTS/blob/main/docs/install.md) (don't install via docker) (A nice place to clone the repo is the submodule folder, but you can put it wherever you want). If you encounter a problem related to `mecab-python`, try this [fork](https://github.com/polm/MeloTTS) (hasn't been merging into the main as of July 16, 2024).
- It's not the best, but it's definitely better than pyttsx3TTS, and it's pretty fast on my mac. I would choose this for now if I can't access the internet (and I would use edgeTTS if I have the internet).

`coquiTTS` (local, can be fast or slow depending on the model you run)

- Seems easy to install
- Install with the command `pip install "coqui-tts[languages]" `
- Support many different TTS models. List all supported models with `tts --list_models` command.
- The default model is an english only model.
- Use `tts_models/zh-CN/baker/tacotron2-DDC-GST` for Chinese model. (but the consistency is weird...)
- If you found some good model to use, let me know! There are too many models I don't even know where to start...

`GPTSoVITS` (local, medium fast) (added in `v0.4.0` in https://github.com/t41372/Open-LLM-VTuber/pull/40)
- Please checkout [this doc](https://docs.qq.com/doc/DTHR6WkZ3aU9JcXpy) for installation instructions. 

`barkTTS` (local, slow)

- Install the pip package with this command `pip install git+https://github.com/suno-ai/bark.git` and turn it on in `conf.yaml`.
- The required models will be downloaded on the first launch.

`cosyvoiceTTS` (local, slow)
- Configure [CosyVoice](https://github.com/FunAudioLLM/CosyVoice) and launch the WebUI demo according to their documentation. 
- Edit `conf.yaml` to match your desired configurations. Check their WebUI and the API documentation on the WebUI to see the meaning of the configurations under the setting `cosyvoiceTTS` in the `conf.yaml`.

`xTTSv2` (local, slow) (added in `v0.2.4` in https://github.com/t41372/Open-LLM-VTuber/pull/23)
- Recommend to use xtts-api-server, it has clear api docs and relative easy to deploy.

`edgeTTS` (online, no API key required)
- Install the pip package with this command `pip install edge-tts` and turn it on in `conf.yaml`.
- It sounds pretty good. Runs pretty fast.
- Remember to connect to the internet when using edge tts.

`fishAPITTS` (online, API key required) `(added in v0.3.0-beta)`

- Install with `pip install fish-audio-sdk`
- Register an account, get an API key, find a voice you want to use, and copy the reference id on [Fish Audio](https://fish.audio/).
- In `conf.yaml` file, set the `TTS_MODEL` to `fishAPITTS`, and  under the `fishAPITTS` setting, set the `api_key` and `reference_id`.

`AzureTTS` (online, API key required) (This is the exact same TTS used by neuro-sama)

- Install the Azure SDK with the command'pip install azure-cognitiveservices-speech`.
- Get an API key (for text to speech) from Azure.
- **⚠️ ‼️ The `api_key.py` was deprecated in `v0.2.5`. Please set api keys in `conf.yaml`.**
- The default setting in the `conf.yaml` is the voice used by neuro-sama.



If you're using macOS, you need to enable the microphone permission of your terminal emulator (you run this program inside your terminal, right? Enable the microphone permission for your terminal). If you fail to do so, the speech recognition will not be able to hear you because it does not have permission to use your microphone.




## Some other things

### Translation

Translation was implemented to let the program speak in a language different from the conversation language. For example, the LLM might be thinking in English, the subtitle is in English, and you are speaking English, but the voice of the LLM is in Japanese. This is achieved by translating the sentence before it's sent for audio generation.

[DeepLX](https://github.com/OwO-Network/DeepLX) is the only supported translation backend for now. You will need to deploy the deeplx service and set the configuration in `conf.yaml` to use it.

If you want to add more translation providers, they are in the `translate` directory, and the steps are very similar to adding new TTS or ASR providers.


### Enable Audio Translation

1. Set `TRANSLATE_AUDIO` in `conf.yaml` to True
2. Set `DEEPLX_TARGET_LANG` to your desired language. Make sure this language matches the language of the TTS speaker (for example, if the `DEEPLX_TARGET_LANG` is "JA", which is Japanese, the TTS should also be speaking Japanese.).






# Running in a Container [highly experimental]

:warning: This is highly experimental, but I think it works. Most of the time.

You can either build the image yourself or pull it from the docker hub. [![](https://img.shields.io/badge/t41372%2FOpen--LLM--VTuber-%25230db7ed.svg?logo=docker&logoColor=blue&labelColor=white&color=blue)](https://hub.docker.com/r/t41372/open-llm-vtuber)

- (but the image size is crazy large)
- The image on the docker hub might not updated as regularly as it can be. GitHub action can't build an image as big as this. I might look into other options.



Current issues:

- Large image size (~13GB) and will require more space because some models are optional and will be downloaded only when used.
- Nvidia GPU required (GPU passthrough limitation)
- [Nvidia Container Toolkit](https://docs.nvidia.com/datacenter/cloud-native/container-toolkit/latest/install-guide.html) needs to be configured for GPU passthrough.
- Some models will have to be downloaded again if you stop the container. (will be fixed)
- Don't build the image on an Arm machine. One of the dependencies (grpc, to be exact) will fail for some reason https://github.com/grpc/grpc/issues/34998. 
- As mentioned before, you can't run it on a remote server unless the web page has https. That's because the web mic on the front end will only launch in a secure context (which means localhost or https environment only). 

Most of the ASR and TTS will be pre-installed. However, bark TTS and the original OpenAI Whisper (`Whisper`, not WhisperCPP) are NOT included in the default build process because they are huge (~8GB, which makes the whole container about 25GB). In addition, they don't deliver the best performance either. To include bark and/or whisper in the image, add the argument `--build-arg INSTALL_ORIGINAL_WHISPER=true --build-arg INSTALL_BARK=true` to the image build command.

Setup guide:

1. Review `conf.yaml` before building (currently burned into the image, I'm sorry):

2. Build the image:

 ```
 docker build -t open-llm-vtuber .
 ```

 (Grab a drink, this will take a while)

3. Grab a `conf.yaml` configuration file.
 Grab a `conf.yaml` file from this repo. Or you can get it directly from this [link](https://raw.githubusercontent.com/t41372/Open-LLM-VTuber/main/conf.yaml).

4. Run the container:

`$(pwd)/conf.yaml` should be the path of your `conf.yaml` file.

 ```
 docker run -it --net=host --rm -v $(pwd)/conf.yaml:/app/conf.yaml -p 12393:12393 open-llm-vtuber
 ```

5. Open localhost:12393 to test


# 🎉🎉🎉 Related Projects

[ylxmf2005/LLM-Live2D-Desktop-Assitant](https://github.com/ylxmf2005/LLM-Live2D-Desktop-Assitant)
- Your Live2D desktop assistant powered by LLM! Available for both Windows and MacOS, it senses your screen, retrieves clipboard content, and responds to voice commands with a unique voice. Featuring voice wake-up, singing capabilities, and full computer control for seamless interaction with your favorite character.



# 🛠️ Development
(this project is in the active prototyping stage, so many things will change)

Some abbreviations used in this project:

- LLM: Large Language Model
- TTS: Text-to-speech, Speech Synthesis, Voice Synthesis
- ASR: Automatic Speech Recognition, Speech recognition, Speech to text, STT
- VAD: Voice Activation Detection

### Regarding sample rates

You can assume that the sample rate is `16000` throughout this project.
The frontend stream chunks of `Float32Array` with a sample rate of `16000` to the backend.

### Add support for new TTS providers
1. Implement `TTSInterface` defined in `src/open_llm_vtuber/tts/tts_interface.py`.
2. Add your new TTS provider into `tts_factory`: the factory to instantiate and return the tts instance.
3. Add configuration to `conf.yaml`. The dict with the same name will be passed into the constructor of your TTSEngine as kwargs.
4. Modify the `src/open_llm_vtuber/config_manager/tts.py` to add the configuration into the config validation pydantic model.

### Add support for new Speech Recognition provider
1. Implement `ASRInterface` defined in `src/open_llm_vtuber/asr/asr_interface.py`.
2. Add your new ASR provider into `asr_factory`: the factory to instantiate and return the ASR instance.
3. Add configuration to `conf.yaml`. The dict with the same name will be passed into the constructor of your class as kwargs.
4. Modify the `src/open_llm_vtuber/config_manager/asr.py` to add the configuration into the pydantic model.

### Add support for new LLM provider (stateless)
1. Implement `LLMInterface` defined in `src/open_llm_vtuber/agent/stateless_llm/stateless_llm_interface.py`.
2. Add your new LLM provider into `llm_factory`: the factory to instantiate and return the LLM instance.
3. Add configuration to `conf.yaml`. The dict with the same name will be passed into the constructor of your class as kwargs.
4. Modify the `src/open_llm_vtuber/config_manager/stateless_llm.py` to add the configuration into the config validation pydantic model.

### Add support for new Translation providers
1. Implement `TranslateInterface` defined in `src/open_llm_vtuber/translate/translate_interface.py`.
2. Add your new translation provider into `translate_factory`: the factory to instantiate and return the translator instance.
3. Add configuration to `conf.yaml`. The dict with the same name will be passed into the constructor of your translator as kwargs.
4. Modify the `src/open_llm_vtuber/config_manager/tts_preprocessor.py` to add the configuration into the config validation pydantic model.


# Acknowledgement
Awesome projects I learned from

- https://github.com/dnhkng/GlaDOS
- https://github.com/SchwabischesBauernbrot/unsuperior-ai-waifu
- https://codepen.io/guansss/pen/oNzoNoz
- https://github.com/Ikaros-521/AI-Vtuber
- https://github.com/zixiiu/Digital_Life_Server



## Star History

[![Star History Chart](https://api.star-history.com/svg?repos=t41372/open-llm-vtuber&type=Date)](https://star-history.com/#t41372/open-llm-vtuber&Date)




<|MERGE_RESOLUTION|>--- conflicted
+++ resolved
@@ -30,12 +30,6 @@
 > :warning: If you want to run the server remotely and access it on a different machine, the microphone on the front end will only launch in a secure context (a.k.a. https or localhost). See [MDN Web Doc](https://developer.mozilla.org/en-US/docs/Web/API/MediaDevices/getUserMedia). Therefore, you should configure https with a reverse proxy to access the page on a remote machine (non-localhost).
 
 
-### ❓ What is this project?
-
-
-<<<<<<< HEAD
-Open-LLM-VTuber is a voice to voice agent with voice interruption capability and a Live2D talking face running locally on your computer (offline mode available). 
-=======
 ### !!!! Warning for potential contributors !!!!
 This project is currently under a **major refactoring**, which involves breaking changes in configurations, architectual changes in the backend, a complete rewritten frontend, and many more. You can check out the progress and roadmap [here](https://github.com/users/t41372/projects/1).
 
@@ -47,7 +41,9 @@
 
 
 ### ❓ What is this project?
->>>>>>> 83dc07ad
+
+
+Open-LLM-VTuber is a voice to voice agent with voice interruption capability and a Live2D talking face running locally on your computer (offline mode available). 
 
 It's your virtual girlfriend/boyfriend/pet/something_else running locally on macOS/Linux/Windows. Web frontend and electron frontend (with transparent background!) are available.
 
